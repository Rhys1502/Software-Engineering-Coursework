--- conflicted
+++ resolved
@@ -17,6 +17,7 @@
 {
     /// @brief Authentication service for managing user authentication
     private readonly IAuthenticationService _authService;
+
 
     /// @brief Navigation service for managing page navigation
     private readonly INavigationService _navigationService;
@@ -47,11 +48,13 @@
         Title = "Dashboard";
     }
 
-<<<<<<< HEAD
     public bool CanSeeAttendeeCard => IsAdmin || IsAttendee;
 
-=======
->>>>>>> 6e5d7661
+    {
+        // Default constructor for design time support
+        Title = "Dashboard";
+    }
+
     /// @brief Initializes a new instance of the MainViewModel class
     /// @param authService The authentication service instance
     /// @param navigationService The navigation service instance
@@ -71,10 +74,8 @@
     {
         CurrentUser = _authService.CurrentUser;
         IsAdmin = _authService.HasRole("Admin");
-<<<<<<< HEAD
         IsAttendee = _authService.HasRole("OrdinaryUser");
-=======
->>>>>>> 6e5d7661
+
 
         if (CurrentUser != null)
         {
@@ -89,6 +90,9 @@
     private async Task LogoutAsync()
     {
         var result = await Application.Current.MainPage.DisplayAlert(
+            "Logout",
+            "Are you sure you want to logout?",
+            "Yes",
             "Logout",
             "Are you sure you want to logout?",
             "Yes",
@@ -148,6 +152,7 @@
             return;
         }
 
+
         await _navigationService.NavigateToAsync("UserListPage");
     }
 
@@ -178,6 +183,7 @@
             IsBusy = true;
             LoadUserData();
 
+
             // Simulate refresh delay
             await Task.Delay(1000);
         }
