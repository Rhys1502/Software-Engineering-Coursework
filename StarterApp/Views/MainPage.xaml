--- conflicted
+++ resolved
@@ -25,7 +25,7 @@
                  Command="{Binding RefreshDataCommand}">
         <ScrollView>
             <Grid Padding="20"
-                    RowSpacing="20">
+                  RowSpacing="20">
                 <Grid.RowDefinitions>
                     <RowDefinition Height="Auto"/>
                     <RowDefinition Height="Auto"/>
@@ -91,7 +91,7 @@
 
                 <!-- Action Cards -->
                 <StackLayout Grid.Row="3"
-                        Spacing="15">
+                             Spacing="15">
 
                     <!-- Profile Card -->
                     <Border BackgroundColor="{AppThemeBinding Light={StaticResource White}, Dark={StaticResource Gray900}}"
@@ -111,8 +111,8 @@
                                    FontSize="24"
                                    VerticalOptions="Center"/>
                             <StackLayout Grid.Column="1"
-                                    Margin="15,0,0,0"
-                                    VerticalOptions="Center">
+                                         Margin="15,0,0,0"
+                                         VerticalOptions="Center">
                                 <Label Text="Profile Settings"
                                        FontSize="16"
                                        FontAttributes="Bold"/>
@@ -146,8 +146,8 @@
                                    FontSize="24"
                                    VerticalOptions="Center"/>
                             <StackLayout Grid.Column="1"
-                                    Margin="15,0,0,0"
-                                    VerticalOptions="Center">
+                                         Margin="15,0,0,0"
+                                         VerticalOptions="Center">
                                 <Label Text="App Settings"
                                        FontSize="16"
                                        FontAttributes="Bold"/>
@@ -182,8 +182,8 @@
                                    FontSize="24"
                                    VerticalOptions="Center"/>
                             <StackLayout Grid.Column="1"
-                                    Margin="15,0,0,0"
-                                    VerticalOptions="Center">
+                                         Margin="15,0,0,0"
+                                         VerticalOptions="Center">
                                 <Label Text="User management"
                                        FontSize="16"
                                        FontAttributes="Bold"/>
@@ -199,7 +199,6 @@
                         </Grid>
                     </Border>
 
-<<<<<<< HEAD
                     <!-- Attendee Card (OrdinaryUser) -->
                     <Border BackgroundColor="{AppThemeBinding Light={StaticResource White}, Dark={StaticResource Gray900}}"
                             Stroke="{AppThemeBinding Light={StaticResource Gray200}, Dark={StaticResource Gray700}}"
@@ -207,7 +206,35 @@
                             Padding="20"
                             HeightRequest="80"
                             IsVisible="{Binding CanSeeAttendeeCard}">
-=======
+                        <Border.StrokeShape>
+                            <RoundRectangle CornerRadius="12"/>
+                        </Border.StrokeShape>
+                        <Border.GestureRecognizers>
+                            <TapGestureRecognizer Command="{Binding NavigateToAttendeeHomeCommand}"/>
+                        </Border.GestureRecognizers>
+                        <Grid ColumnDefinitions="Auto,*,Auto">
+                            <Label Grid.Column="0"
+                                   Text="🗓️"
+                                   FontSize="24"
+                                   VerticalOptions="Center"/>
+                            <StackLayout Grid.Column="1"
+                                         Margin="15,0,0,0"
+                                         VerticalOptions="Center">
+                                <Label Text="My Schedule"
+                                       FontSize="16"
+                                       FontAttributes="Bold"/>
+                                <Label Text="View sessions and reservations"
+                                       FontSize="12"
+                                       TextColor="{AppThemeBinding Light={StaticResource Gray600}, Dark={StaticResource Gray400}}"/>
+                            </StackLayout>
+                            <Label Grid.Column="2"
+                                   Text=">"
+                                   FontSize="18"
+                                   VerticalOptions="Center"
+                                   TextColor="{AppThemeBinding Light={StaticResource Gray400}, Dark={StaticResource Gray600}}"/>
+                        </Grid>
+                    </Border>
+
                     <!-- Admin Dashboard Card (Admins only) -->
                     <Border BackgroundColor="{AppThemeBinding Light={StaticResource White}, Dark={StaticResource Gray900}}"
                             Stroke="{AppThemeBinding Light={StaticResource Gray200}, Dark={StaticResource Gray600}}"
@@ -215,27 +242,10 @@
                             Padding="20"
                             HeightRequest="80"
                             IsVisible="{Binding IsAdmin}">
->>>>>>> 6e5d7661
-                        <Border.StrokeShape>
-                            <RoundRectangle CornerRadius="12"/>
-                        </Border.StrokeShape>
-                        <Border.GestureRecognizers>
-<<<<<<< HEAD
-                            <TapGestureRecognizer Command="{Binding NavigateToAttendeeHomeCommand}"/>
-                        </Border.GestureRecognizers>
-                        <Grid ColumnDefinitions="Auto,*,Auto">
-                            <Label Grid.Column="0"
-                                    Text="🗓️"
-                                    FontSize="24"
-                                    VerticalOptions="Center"/>
-                            <StackLayout Grid.Column="1"
-                                    Margin="15,0,0,0"
-                                    VerticalOptions="Center">
-                                <Label Text="My Schedule"
-                                        FontSize="16"
-                                        FontAttributes="Bold"/>
-                                <Label Text="View sessions and reservations"
-=======
+                        <Border.StrokeShape>
+                            <RoundRectangle CornerRadius="12"/>
+                        </Border.StrokeShape>
+                        <Border.GestureRecognizers>
                             <TapGestureRecognizer Command="{Binding NavigateToAdminDashboardCommand}"/>
                         </Border.GestureRecognizers>
                         <Grid ColumnDefinitions="Auto,*,Auto">
@@ -244,26 +254,19 @@
                                    FontSize="24"
                                    VerticalOptions="Center"/>
                             <StackLayout Grid.Column="1"
-                                    Margin="15,0,0,0"
-                                    VerticalOptions="Center">
+                                         Margin="15,0,0,0"
+                                         VerticalOptions="Center">
                                 <Label Text="Admin Dashboard"
                                        FontSize="16"
                                        FontAttributes="Bold"/>
                                 <Label Text="Access system admin panel"
->>>>>>> 6e5d7661
-                                       FontSize="12"
-                                       TextColor="{AppThemeBinding Light={StaticResource Gray600}, Dark={StaticResource Gray400}}"/>
-                            </StackLayout>
-                            <Label Grid.Column="2"
-<<<<<<< HEAD
-                                    Text=">"
-                                    FontSize="18"
-                                    VerticalOptions="Center"
-=======
-                                   Text=">"
-                                   FontSize="18"
-                                   VerticalOptions="Center"
->>>>>>> 6e5d7661
+                                       FontSize="12"
+                                       TextColor="{AppThemeBinding Light={StaticResource Gray600}, Dark={StaticResource Gray400}}"/>
+                            </StackLayout>
+                            <Label Grid.Column="2"
+                                   Text=">"
+                                   FontSize="18"
+                                   VerticalOptions="Center"
                                    TextColor="{AppThemeBinding Light={StaticResource Gray400}, Dark={StaticResource Gray600}}"/>
                         </Grid>
                     </Border>
